--- conflicted
+++ resolved
@@ -114,13 +114,8 @@
         image_latent = F.normalize(image_latent, dim=-1) if normalize else image_latent
         return image_latent, tokens_embs
 
-<<<<<<< HEAD
     def _encode_text(self, text, normalize=True, add_cls=True):
         text = text[:, :-1] if add_cls else text # make space for CLS token
-=======
-    def _encode_text(self, text, normalize=True):
-        text = text[:, :-1]  # make space for CLS token
->>>>>>> f7c566bf
         text_latent, token_emb = self.text(text)
         text_latent = F.normalize(text_latent, dim=-1) if normalize else text_latent
         return text_latent, token_emb
