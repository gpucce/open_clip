--- conflicted
+++ resolved
@@ -123,30 +123,7 @@
         self.multimodal_decoder.grad_checkpointing = enable
 
     def encode_image(self, images, normalize=True, return_tokens=False):
-<<<<<<< HEAD
         self.visual(images, output_tokens=True)
-=======
-        x = self.visual.conv1(images)  # shape = [*, width, grid, grid]
-        x = x.reshape(x.shape[0], x.shape[1], -1)  # shape = [*, width, grid ** 2]
-        x = x.permute(0, 2, 1)  # shape = [*, grid ** 2, width]
-        x = torch.cat(
-            [
-                self.visual.class_embedding.to(x.dtype)
-                + torch.zeros(x.shape[0], 1, x.shape[-1], dtype=x.dtype, device=x.device),
-                x,
-            ],
-            dim=1,
-        )  # shape = [*, grid ** 2 + 1, width]
-        x = x + self.visual.positional_embedding.to(x.dtype)
-        x = self.visual.ln_pre(x)
-        x = x.permute(1, 0, 2)  # NLD -> LND
-        x = self.visual.transformer(x)
-        x = x.permute(1, 0, 2)  # LND -> NLD
-        x = self.visual.ln_post(x)
-
-        if self.visual.proj is not None:
-            x = x @ self.visual.proj
->>>>>>> 64c33d81
 
         x = self.img_attn_pool(x, x)
         x = self.img_attn_pool_norm(x)
